<<<<<<< HEAD
nb
pt_BR
=======
ka
it
nb
tr
>>>>>>> 4d9c10e0
<|MERGE_RESOLUTION|>--- conflicted
+++ resolved
@@ -1,9 +1,5 @@
-<<<<<<< HEAD
-nb
-pt_BR
-=======
 ka
 it
 nb
-tr
->>>>>>> 4d9c10e0
+pt_BR
+tr